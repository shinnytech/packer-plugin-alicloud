--- conflicted
+++ resolved
@@ -42,13 +42,9 @@
 	ALICLOUD_DEFAULT_LONG_TIMEOUT  = 3600
 )
 
-<<<<<<< HEAD
+func (b *Builder) ConfigSpec() hcldec.ObjectSpec { return b.config.FlatMapstructure().HCL2Spec() }
+
 func (b *Builder) Prepare(raws ...interface{}) ([]string, []string, error) {
-=======
-func (b *Builder) ConfigSpec() hcldec.ObjectSpec { return b.config.FlatMapstructure().HCL2Spec() }
-
-func (b *Builder) Prepare(raws ...interface{}) ([]string, error) {
->>>>>>> d1d15f4f
 	err := config.Decode(&b.config, &config.DecodeOpts{
 		Interpolate:        true,
 		InterpolateContext: &b.config.ctx,
