--- conflicted
+++ resolved
@@ -47,7 +47,6 @@
 // FlatConfig is an auto-generated flat version of Config.
 // Where the contents of a field with a `mapstructure:,squash` tag are bubbled up.
 type FlatConfig struct {
-<<<<<<< HEAD
 	PackerBuildName                   *string                      `mapstructure:"packer_build_name" cty:"packer_build_name"`
 	PackerBuilderType                 *string                      `mapstructure:"packer_builder_type" cty:"packer_builder_type"`
 	PackerDebug                       *bool                        `mapstructure:"packer_debug" cty:"packer_debug"`
@@ -120,6 +119,7 @@
 	SSHBastionAgentAuth               *bool                        `mapstructure:"ssh_bastion_agent_auth" cty:"ssh_bastion_agent_auth"`
 	SSHBastionUsername                *string                      `mapstructure:"ssh_bastion_username" cty:"ssh_bastion_username"`
 	SSHBastionPassword                *string                      `mapstructure:"ssh_bastion_password" cty:"ssh_bastion_password"`
+	SSHBastionInteractive             *bool                        `mapstructure:"ssh_bastion_interactive" cty:"ssh_bastion_interactive"`
 	SSHBastionPrivateKeyFile          *string                      `mapstructure:"ssh_bastion_private_key_file" cty:"ssh_bastion_private_key_file"`
 	SSHFileTransferMethod             *string                      `mapstructure:"ssh_file_transfer_method" cty:"ssh_file_transfer_method"`
 	SSHProxyHost                      *string                      `mapstructure:"ssh_proxy_host" cty:"ssh_proxy_host"`
@@ -141,101 +141,6 @@
 	WinRMInsecure                     *bool                        `mapstructure:"winrm_insecure" cty:"winrm_insecure"`
 	WinRMUseNTLM                      *bool                        `mapstructure:"winrm_use_ntlm" cty:"winrm_use_ntlm"`
 	SSHPrivateIp                      *bool                        `mapstructure:"ssh_private_ip" required:"false" cty:"ssh_private_ip"`
-=======
-	PackerBuildName                   *string                  `mapstructure:"packer_build_name" cty:"packer_build_name"`
-	PackerBuilderType                 *string                  `mapstructure:"packer_builder_type" cty:"packer_builder_type"`
-	PackerDebug                       *bool                    `mapstructure:"packer_debug" cty:"packer_debug"`
-	PackerForce                       *bool                    `mapstructure:"packer_force" cty:"packer_force"`
-	PackerOnError                     *string                  `mapstructure:"packer_on_error" cty:"packer_on_error"`
-	PackerUserVars                    map[string]string        `mapstructure:"packer_user_variables" cty:"packer_user_variables"`
-	PackerSensitiveVars               []string                 `mapstructure:"packer_sensitive_variables" cty:"packer_sensitive_variables"`
-	AlicloudAccessKey                 *string                  `mapstructure:"access_key" required:"false" cty:"access_key"`
-	AlicloudSecretKey                 *string                  `mapstructure:"secret_key" required:"false" cty:"secret_key"`
-	AlicloudRegion                    *string                  `mapstructure:"region" required:"false" cty:"region"`
-	AlicloudSkipValidation            *bool                    `mapstructure:"skip_region_validation" required:"false" cty:"skip_region_validation"`
-	AlicloudSkipImageValidation       *bool                    `mapstructure:"skip_image_validation" required:"false" cty:"skip_image_validation"`
-	AlicloudProfile                   *string                  `mapstructure:"profile" required:"false" cty:"profile"`
-	AlicloudSharedCredentialsFile     *string                  `mapstructure:"shared_credentials_file" required:"false" cty:"shared_credentials_file"`
-	SecurityToken                     *string                  `mapstructure:"security_token" required:"false" cty:"security_token"`
-	AlicloudImageName                 *string                  `mapstructure:"image_name" required:"true" cty:"image_name"`
-	AlicloudImageVersion              *string                  `mapstructure:"image_version" required:"false" cty:"image_version"`
-	AlicloudImageDescription          *string                  `mapstructure:"image_description" required:"false" cty:"image_description"`
-	AlicloudImageShareAccounts        []string                 `mapstructure:"image_share_account" required:"false" cty:"image_share_account"`
-	AlicloudImageUNShareAccounts      []string                 `mapstructure:"image_unshare_account" cty:"image_unshare_account"`
-	AlicloudImageDestinationRegions   []string                 `mapstructure:"image_copy_regions" required:"false" cty:"image_copy_regions"`
-	AlicloudImageDestinationNames     []string                 `mapstructure:"image_copy_names" required:"false" cty:"image_copy_names"`
-	ImageEncrypted                    *bool                    `mapstructure:"image_encrypted" required:"false" cty:"image_encrypted"`
-	AlicloudImageForceDelete          *bool                    `mapstructure:"image_force_delete" required:"false" cty:"image_force_delete"`
-	AlicloudImageForceDeleteSnapshots *bool                    `mapstructure:"image_force_delete_snapshots" required:"false" cty:"image_force_delete_snapshots"`
-	AlicloudImageForceDeleteInstances *bool                    `mapstructure:"image_force_delete_instances" cty:"image_force_delete_instances"`
-	AlicloudImageIgnoreDataDisks      *bool                    `mapstructure:"image_ignore_data_disks" required:"false" cty:"image_ignore_data_disks"`
-	AlicloudImageTags                 map[string]string        `mapstructure:"tags" required:"false" cty:"tags"`
-	ECSSystemDiskMapping              *FlatAlicloudDiskDevice  `mapstructure:"system_disk_mapping" required:"false" cty:"system_disk_mapping"`
-	ECSImagesDiskMappings             []FlatAlicloudDiskDevice `mapstructure:"image_disk_mappings" required:"false" cty:"image_disk_mappings"`
-	AssociatePublicIpAddress          *bool                    `mapstructure:"associate_public_ip_address" cty:"associate_public_ip_address"`
-	ZoneId                            *string                  `mapstructure:"zone_id" required:"false" cty:"zone_id"`
-	IOOptimized                       *bool                    `mapstructure:"io_optimized" required:"false" cty:"io_optimized"`
-	InstanceType                      *string                  `mapstructure:"instance_type" required:"true" cty:"instance_type"`
-	Description                       *string                  `mapstructure:"description" cty:"description"`
-	AlicloudSourceImage               *string                  `mapstructure:"source_image" required:"true" cty:"source_image"`
-	ForceStopInstance                 *bool                    `mapstructure:"force_stop_instance" required:"false" cty:"force_stop_instance"`
-	DisableStopInstance               *bool                    `mapstructure:"disable_stop_instance" required:"false" cty:"disable_stop_instance"`
-	SecurityGroupId                   *string                  `mapstructure:"security_group_id" required:"false" cty:"security_group_id"`
-	SecurityGroupName                 *string                  `mapstructure:"security_group_name" required:"false" cty:"security_group_name"`
-	UserData                          *string                  `mapstructure:"user_data" required:"false" cty:"user_data"`
-	UserDataFile                      *string                  `mapstructure:"user_data_file" required:"false" cty:"user_data_file"`
-	VpcId                             *string                  `mapstructure:"vpc_id" required:"false" cty:"vpc_id"`
-	VpcName                           *string                  `mapstructure:"vpc_name" required:"false" cty:"vpc_name"`
-	CidrBlock                         *string                  `mapstructure:"vpc_cidr_block" required:"false" cty:"vpc_cidr_block"`
-	VSwitchId                         *string                  `mapstructure:"vswitch_id" required:"false" cty:"vswitch_id"`
-	VSwitchName                       *string                  `mapstructure:"vswitch_name" required:"false" cty:"vswitch_name"`
-	InstanceName                      *string                  `mapstructure:"instance_name" required:"false" cty:"instance_name"`
-	InternetChargeType                *string                  `mapstructure:"internet_charge_type" required:"false" cty:"internet_charge_type"`
-	InternetMaxBandwidthOut           *int                     `mapstructure:"internet_max_bandwidth_out" required:"false" cty:"internet_max_bandwidth_out"`
-	WaitSnapshotReadyTimeout          *int                     `mapstructure:"wait_snapshot_ready_timeout" required:"false" cty:"wait_snapshot_ready_timeout"`
-	Type                              *string                  `mapstructure:"communicator" cty:"communicator"`
-	PauseBeforeConnect                *string                  `mapstructure:"pause_before_connecting" cty:"pause_before_connecting"`
-	SSHHost                           *string                  `mapstructure:"ssh_host" cty:"ssh_host"`
-	SSHPort                           *int                     `mapstructure:"ssh_port" cty:"ssh_port"`
-	SSHUsername                       *string                  `mapstructure:"ssh_username" cty:"ssh_username"`
-	SSHPassword                       *string                  `mapstructure:"ssh_password" cty:"ssh_password"`
-	SSHKeyPairName                    *string                  `mapstructure:"ssh_keypair_name" cty:"ssh_keypair_name"`
-	SSHTemporaryKeyPairName           *string                  `mapstructure:"temporary_key_pair_name" cty:"temporary_key_pair_name"`
-	SSHClearAuthorizedKeys            *bool                    `mapstructure:"ssh_clear_authorized_keys" cty:"ssh_clear_authorized_keys"`
-	SSHPrivateKeyFile                 *string                  `mapstructure:"ssh_private_key_file" cty:"ssh_private_key_file"`
-	SSHPty                            *bool                    `mapstructure:"ssh_pty" cty:"ssh_pty"`
-	SSHTimeout                        *string                  `mapstructure:"ssh_timeout" cty:"ssh_timeout"`
-	SSHAgentAuth                      *bool                    `mapstructure:"ssh_agent_auth" cty:"ssh_agent_auth"`
-	SSHDisableAgentForwarding         *bool                    `mapstructure:"ssh_disable_agent_forwarding" cty:"ssh_disable_agent_forwarding"`
-	SSHHandshakeAttempts              *int                     `mapstructure:"ssh_handshake_attempts" cty:"ssh_handshake_attempts"`
-	SSHBastionHost                    *string                  `mapstructure:"ssh_bastion_host" cty:"ssh_bastion_host"`
-	SSHBastionPort                    *int                     `mapstructure:"ssh_bastion_port" cty:"ssh_bastion_port"`
-	SSHBastionAgentAuth               *bool                    `mapstructure:"ssh_bastion_agent_auth" cty:"ssh_bastion_agent_auth"`
-	SSHBastionUsername                *string                  `mapstructure:"ssh_bastion_username" cty:"ssh_bastion_username"`
-	SSHBastionPassword                *string                  `mapstructure:"ssh_bastion_password" cty:"ssh_bastion_password"`
-	SSHBastionInteractive             *bool                    `mapstructure:"ssh_bastion_interactive" cty:"ssh_bastion_interactive"`
-	SSHBastionPrivateKeyFile          *string                  `mapstructure:"ssh_bastion_private_key_file" cty:"ssh_bastion_private_key_file"`
-	SSHFileTransferMethod             *string                  `mapstructure:"ssh_file_transfer_method" cty:"ssh_file_transfer_method"`
-	SSHProxyHost                      *string                  `mapstructure:"ssh_proxy_host" cty:"ssh_proxy_host"`
-	SSHProxyPort                      *int                     `mapstructure:"ssh_proxy_port" cty:"ssh_proxy_port"`
-	SSHProxyUsername                  *string                  `mapstructure:"ssh_proxy_username" cty:"ssh_proxy_username"`
-	SSHProxyPassword                  *string                  `mapstructure:"ssh_proxy_password" cty:"ssh_proxy_password"`
-	SSHKeepAliveInterval              *string                  `mapstructure:"ssh_keep_alive_interval" cty:"ssh_keep_alive_interval"`
-	SSHReadWriteTimeout               *string                  `mapstructure:"ssh_read_write_timeout" cty:"ssh_read_write_timeout"`
-	SSHRemoteTunnels                  []string                 `mapstructure:"ssh_remote_tunnels" cty:"ssh_remote_tunnels"`
-	SSHLocalTunnels                   []string                 `mapstructure:"ssh_local_tunnels" cty:"ssh_local_tunnels"`
-	SSHPublicKey                      []byte                   `mapstructure:"ssh_public_key" cty:"ssh_public_key"`
-	SSHPrivateKey                     []byte                   `mapstructure:"ssh_private_key" cty:"ssh_private_key"`
-	WinRMUser                         *string                  `mapstructure:"winrm_username" cty:"winrm_username"`
-	WinRMPassword                     *string                  `mapstructure:"winrm_password" cty:"winrm_password"`
-	WinRMHost                         *string                  `mapstructure:"winrm_host" cty:"winrm_host"`
-	WinRMPort                         *int                     `mapstructure:"winrm_port" cty:"winrm_port"`
-	WinRMTimeout                      *string                  `mapstructure:"winrm_timeout" cty:"winrm_timeout"`
-	WinRMUseSSL                       *bool                    `mapstructure:"winrm_use_ssl" cty:"winrm_use_ssl"`
-	WinRMInsecure                     *bool                    `mapstructure:"winrm_insecure" cty:"winrm_insecure"`
-	WinRMUseNTLM                      *bool                    `mapstructure:"winrm_use_ntlm" cty:"winrm_use_ntlm"`
-	SSHPrivateIp                      *bool                    `mapstructure:"ssh_private_ip" required:"false" cty:"ssh_private_ip"`
->>>>>>> fafc060d
 }
 
 // FlatMapstructure returns a new FlatConfig.
